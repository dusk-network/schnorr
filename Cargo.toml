--- conflicted
+++ resolved
@@ -1,10 +1,6 @@
 [package]
 name = "schnorr"
-<<<<<<< HEAD
-version = "0.3.1"
-=======
 version = "0.4.0"
->>>>>>> e7cc87a2
 authors = ["Luke Pearson <luke@dusk.network>", "zer0 <matteo@dusk.network>"]
 edition = "2018"
 
